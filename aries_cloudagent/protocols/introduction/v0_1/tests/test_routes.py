--- conflicted
+++ resolved
@@ -1,15 +1,8 @@
 from asynctest import TestCase as AsyncTestCase
 from asynctest import mock as async_mock
 
-<<<<<<< HEAD
-from aries_cloudagent.config.injection_context import InjectionContext
-from aries_cloudagent.messaging.request_context import RequestContext
-=======
-from aiohttp import web as aio_web
-
 from .....config.injection_context import InjectionContext
 from .....messaging.request_context import RequestContext
->>>>>>> 4f873d94
 
 from .. import routes as test_module
 
