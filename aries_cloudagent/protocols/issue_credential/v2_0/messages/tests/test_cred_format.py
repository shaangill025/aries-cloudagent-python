from unittest import TestCase

from ......messaging.decorators.attach_decorator import AttachDecorator

from ..cred_format import V20CredFormat
from ..inner.cred_preview import V20CredAttrSpec, V20CredPreview


TEST_PREVIEW = V20CredPreview(
    attributes=(
        V20CredAttrSpec.list_plain({"test": "123", "hello": "world"})
        + [V20CredAttrSpec(name="icon", value="cG90YXRv", mime_type="image/png")]
    )
)

TEST_INDY_FILTER = {
    "schema_id": "GMm4vMw8LLrLJjp81kRRLp:2:ahoy:1560364003.0",
    "cred_def_id": "GMm4vMw8LLrLJjp81kRRLp:3:CL:12:tag",
}


class TestV20FormatFormat(TestCase):
    """Coverage for self-get."""

    def test_get_completeness(self):
        assert (
            V20CredFormat.Format.get(V20CredFormat.Format.INDY)
            is V20CredFormat.Format.INDY
        )
        assert V20CredFormat.Format.get("no such format") is None
        assert V20CredFormat.Format.get("hlindy/...") is V20CredFormat.Format.INDY
        assert (
            V20CredFormat.Format.get("dif/...").detail.__name__ == "V20CredExRecordDIF"
        )
        assert (
            V20CredFormat.Format.get(V20CredFormat.Format.DIF.api)
            is V20CredFormat.Format.DIF
        )
<<<<<<< HEAD
        assert (
            V20CredFormat.Format.get("HL/INDY").detail.__name__ == "V20CredExRecordIndy"
        )
        assert (
            V20CredFormat.Format.get("ldproof").detail.__name__
            == "V20CredExRecordLDProof"
        )
=======
>>>>>>> 7cd602c5

    def test_get_attachment_data(self):
        assert (
            V20CredFormat.Format.INDY.get_attachment_data(
                formats=[
                    V20CredFormat(attach_id="indy", format_=V20CredFormat.Format.INDY)
                ],
                attachments=[
                    AttachDecorator.data_base64(TEST_INDY_FILTER, ident="indy")
                ],
            )
            == TEST_INDY_FILTER
        )

        assert (
            V20CredFormat.Format.INDY.get_attachment_data(
                formats=[
                    V20CredFormat(attach_id="indy", format_=V20CredFormat.Format.INDY)
                ],
                attachments=[
                    AttachDecorator.data_base64(TEST_INDY_FILTER, ident="xxx")
                ],
            )
            is None
        )

        assert (
            V20CredFormat.Format.LD_PROOF.get_attachment_data(
                formats=[
                    V20CredFormat(attach_id="indy", format_=V20CredFormat.Format.INDY)
                ],
                attachments=[
                    AttachDecorator.data_base64(TEST_INDY_FILTER, ident="indy")
                ],
            )
            is None
        )<|MERGE_RESOLUTION|>--- conflicted
+++ resolved
@@ -30,22 +30,13 @@
         assert V20CredFormat.Format.get("no such format") is None
         assert V20CredFormat.Format.get("hlindy/...") is V20CredFormat.Format.INDY
         assert (
-            V20CredFormat.Format.get("dif/...").detail.__name__ == "V20CredExRecordDIF"
+            V20CredFormat.Format.get("aries/...").detail.__name__
+            == "V20CredExRecordLDProof"
         )
         assert (
-            V20CredFormat.Format.get(V20CredFormat.Format.DIF.api)
-            is V20CredFormat.Format.DIF
+            V20CredFormat.Format.get(V20CredFormat.Format.LD_PROOF.api)
+            is V20CredFormat.Format.LD_PROOF
         )
-<<<<<<< HEAD
-        assert (
-            V20CredFormat.Format.get("HL/INDY").detail.__name__ == "V20CredExRecordIndy"
-        )
-        assert (
-            V20CredFormat.Format.get("ldproof").detail.__name__
-            == "V20CredExRecordLDProof"
-        )
-=======
->>>>>>> 7cd602c5
 
     def test_get_attachment_data(self):
         assert (
