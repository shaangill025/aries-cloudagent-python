--- conflicted
+++ resolved
@@ -7,18 +7,13 @@
 
 from .....core.in_memory import InMemoryProfile
 from .....indy.holder import IndyHolder
-<<<<<<< HEAD
 from .....indy.models.xform import indy_proof_req_preview2indy_requested_creds
-from .....indy.verifier import IndyVerifier
-=======
-from .....indy.sdk.holder import IndySdkHolder
-from .....indy.issuer import IndyIssuer
-from .....indy.sdk.models.pres_preview import (
+from .....indy.models.pres_preview import (
     IndyPresAttrSpec,
     IndyPresPreview,
     IndyPresPredSpec,
 )
->>>>>>> fb73782c
+from .....indy.verifier import IndyVerifier
 from .....ledger.base import BaseLedger
 from .....messaging.decorators.attach_decorator import AttachDecorator
 from .....messaging.responder import BaseResponder, MockResponder
@@ -609,14 +604,6 @@
         assert "No supported formats" in str(context.exception)
 
     async def test_create_exchange_for_request(self):
-<<<<<<< HEAD
-        request = V20PresRequest(
-            formats=[
-                V20PresFormat(attach_id="indy", format_=V20PresFormat.Format.INDY.aries)
-            ]
-        )
-        request.indy_proof_request = async_mock.MagicMock()
-=======
         pres_req = V20PresRequest(
             comment="Test",
             will_confirm=True,
@@ -633,16 +620,12 @@
             ],
         )
         pres_req.assign_thread_id("dummy")
->>>>>>> fb73782c
 
         with async_mock.patch.object(V20PresExRecord, "save", autospec=True) as save_ex:
             px_rec = await self.manager.create_exchange_for_request(CONN_ID, pres_req)
             save_ex.assert_called_once()
 
-<<<<<<< HEAD
-=======
             assert px_rec.thread_id == pres_req._thread_id
->>>>>>> fb73782c
             assert px_rec.initiator == V20PresExRecord.INITIATOR_SELF
             assert px_rec.role == V20PresExRecord.ROLE_VERIFIER
             assert px_rec.state == V20PresExRecord.STATE_REQUEST_SENT
@@ -1701,8 +1684,8 @@
             ],
         )
         px_rec_in = V20PresExRecord(
-            pres_request=pres_request.serialize(),
-            pres=pres.serialize(),
+            pres_request=pres_request,
+            pres=pres,
         )
 
         with async_mock.patch.object(V20PresExRecord, "save", autospec=True) as save_ex:
