--- conflicted
+++ resolved
@@ -1,5 +1,9 @@
 """Admin server classes."""
 
+from aries_cloudagent.multitenant.manager import (
+    MultitenantManager,
+    MultitenantManagerError,
+)
 import asyncio
 import logging
 from typing import Callable, Coroutine, Sequence, Set, cast
@@ -230,17 +234,6 @@
         self.webhook_targets = {}
         self.websocket_queues = {}
         self.site = None
-        self.outbound_message_router = outbound_message_router
-
-<<<<<<< HEAD
-        self.context = context.start_scope("admin")
-=======
-        self.responder = AdminResponder(
-            self.context,
-            self.outbound_message_router,
-            self.send_webhook,
-        )
->>>>>>> 39066289
 
     async def make_application(self) -> web.Application:
         """Get the aiohttp application instance."""
@@ -264,9 +257,64 @@
                 or path.startswith("/static/swagger/")
             )
 
+        # If admin_api_key is None, then admin_insecure_mode must be set so
+        # we can safely enable the admin server with no security
+        if self.admin_api_key:
+
+            @web.middleware
+            async def check_token(request: web.Request, handler):
+                header_admin_api_key = request.headers.get("x-api-key")
+                valid_key = self.admin_api_key == header_admin_api_key
+
+                if valid_key or is_unprotected_path(request.path):
+                    return await handler(request)
+                else:
+                    raise web.HTTPUnauthorized()
+
+            middlewares.append(check_token)
+
+        collector = self.context.inject(Collector, required=False)
+
         @web.middleware
-        async def set_request_context(request, handler):
-            context = self.context.copy()
+        async def setup_context(request: web.Request, handler):
+            authorization_header = request.headers.get("Authorization")
+            context = self.context
+
+            # Multitenancy context setup
+            # MTODO: extract to separate middleware
+            if context.settings.get("multitenant.enabled") and authorization_header:
+
+                bearer, _, token = authorization_header.partition(" ")
+                if bearer != "Bearer":
+                    raise web.HTTPUnauthorized(reason="Invalid header structure")
+
+                try:
+                    multitenant_mgr = context.inject(MultitenantManager)
+
+                    (
+                        wallet_record,
+                        token_body,
+                    ) = await multitenant_mgr.get_wallet_for_auth_token(token)
+
+                    LOGGER.debug(
+                        "token provided for subwallet %s, switching context",
+                        wallet_record.wallet_record_id,
+                    )
+
+                    # setup context for subwallet
+                    context = self.context.copy()
+                    context.settings = context.settings.extend(
+                        wallet_record.get_config_as_settings()
+                    )
+                    if token_body["wallet_key"]:
+                        context.settings["wallet.key"] = token_body["wallet_key"]
+
+                except MultitenantManagerError as err:
+                    raise web.HTTPUnauthorized(err.roll_up)
+
+            # TODO may dynamically adjust the profile used here according to
+            # headers or other parameters
+            admin_context = AdminRequestContext(self.root_profile, context=context)
 
             # Create a responder with the request specific context
             responder = AdminResponder(
@@ -274,45 +322,10 @@
                 self.outbound_message_router,
                 self.send_webhook,
             )
-
-            # Bind responder instance
-            context.injector.bind_instance(BaseResponder, responder)
-
-            # Set context and message_router on the request
-            # This allows for different context per request, which
-            # is needed for multitenancy.
-            request["context"] = context
+            admin_context.injector.bind_instance(BaseResponder, responder)
+
+            request["context"] = admin_context
             request["outbound_message_router"] = responder.send
-
-            return await handler(request)
-
-        middlewares.append(set_request_context)
-
-        # If admin_api_key is None, then admin_insecure_mode must be set so
-        # we can safely enable the admin server with no security
-        if self.admin_api_key:
-
-            @web.middleware
-            async def check_token(request: web.Request, handler):
-                header_admin_api_key = request.headers.get("x-api-key")
-                valid_key = self.admin_api_key == header_admin_api_key
-
-                if valid_key or is_unprotected_path(request.path):
-                    return await handler(request)
-                else:
-                    raise web.HTTPUnauthorized()
-
-            middlewares.append(check_token)
-
-        collector = self.context.inject(Collector, required=False)
-
-        @web.middleware
-        async def setup_context(request: web.Request, handler):
-            # TODO may dynamically adjust the profile used here according to
-            # headers or other parameters
-            context = AdminRequestContext(self.root_profile, context=self.context)
-            context.injector.bind_instance(BaseResponder, self.responder)
-            request["context"] = context
 
             if collector:
                 handler = collector.wrap_coro(handler, [handler.__qualname__])
@@ -323,66 +336,7 @@
 
         middlewares.append(setup_context)
 
-        if self.context.settings.get("multitenant.enabled"):
-
-            @web.middleware
-            async def set_multitenant_wallet(request, handler):
-                authorization_header = request.headers.get("Authorization")
-
-                # MTODO better auth. Now if no authorization header  is present everything
-                # can be done on base wallet. We want to limit this to only subwallet
-                # So we need to check if it's a multitenancy api path and otherwise reject
-                if is_unprotected_path(request.path) or not authorization_header:
-                    return await handler(request)
-
-                context = request["context"]
-                jwt_secret = context.settings.get("multitenant.jwt_secret")
-
-                # Extract token and check if Bearer is present
-                bearer, _, token = authorization_header.partition(" ")
-                if bearer != "Bearer":
-                    raise web.HTTPUnauthorized(reason="Invalid header structure")
-
-                try:
-                    token_body = jwt.decode(token, jwt_secret)
-
-                    # Get the wallet associated with the subwallet
-                    wallet_id = token_body["wallet_id"]
-                    wallet_record = cast(
-                        WalletRecord,
-                        await WalletRecord.retrieve_by_id(context, wallet_id),
-                    )
-
-                    LOGGER.debug(
-                        "token provided for subwallet %s, switching context",
-                        wallet_record.wallet_record_id,
-                    )
-
-                    context.settings = context.settings.extend(
-                        wallet_record.get_config_as_settings()
-                    )
-
-                    if wallet_record.key_management_mode == WalletRecord.MODE_UNMANAGED:
-                        context.settings["wallet.key"] = token_body["wallet_key"]
-                # MTODO: catch specific exceptions
-                except Exception:
-                    raise web.HTTPUnauthorized()
-
-                return await handler(request)
-
-            middlewares.append(set_multitenant_wallet)
-
         app = web.Application(middlewares=middlewares)
-<<<<<<< HEAD
-        # MTODO: remove app context, only use request context
-        # This can have breaking changes for external plugins
-        # Maybe global context should be base wallet, request context
-        # should be sub/base wallet. But for now this is used when creating
-        # a connection for a subwallet and adding a routing record to the base wallet
-        app["request_context"] = self.context
-=======
-        app["outbound_message_router"] = self.responder.send
->>>>>>> 39066289
 
         app.add_routes(
             [
