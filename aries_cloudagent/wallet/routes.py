--- conflicted
+++ resolved
@@ -24,15 +24,10 @@
     INDY_RAW_PUBLIC_KEY,
 )
 from ..multitenant.manager import MultitenantManager
-<<<<<<< HEAD
 from .key_type import KeyType
 from .did_method import DIDMethod
-from .base import DIDInfo, BaseWallet
-=======
-
 from .base import BaseWallet
 from .did_info import DIDInfo
->>>>>>> 73361c60
 from .did_posture import DIDPosture
 from .error import WalletError, WalletNotFoundError
 
