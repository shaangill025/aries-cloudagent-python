"""Base Class for DID Resolvers."""

import re
import warnings
from abc import ABC, abstractmethod
from enum import Enum
<<<<<<< HEAD
from typing import NamedTuple, Sequence, Union
=======
from typing import Pattern, Sequence, Union
>>>>>>> 62d28e1a

from pydid import DID, DIDDocument
from pydid.options import (
    doc_allow_public_key,
    doc_insert_missing_ids,
    vm_allow_controller_list,
    vm_allow_missing_controller,
    vm_allow_type_list,
)
from ..config.injection_context import InjectionContext
from ..core.error import BaseError
from ..core.profile import Profile


class ResolverError(BaseError):
    """Base class for resolver exceptions."""


class DIDNotFound(ResolverError):
    """Raised when DID is not found in verifiable data registry."""


class DIDMethodNotSupported(ResolverError):
    """Raised when no resolver is registered for a given did method."""


class ResolverType(Enum):
    """Resolver Type declarations."""

    NATIVE = "native"
    NON_NATIVE = "non-native"


class ResolutionMetadata(NamedTuple):
    """Resolution Metadata."""

    resolver_type: ResolverType
    resolver: str
    retrieved_time: str
    duration: int

    def serialize(self) -> dict:
        """Return serialized resolution metadata."""
        return {**self._asdict(), "resolver_type": self.resolver_type.value}


class ResolutionResult:
    """Resolution Class to pack the DID Doc and the resolution information."""

    def __init__(self, did_document: DIDDocument, metadata: ResolutionMetadata):
        """Initialize Resolution.

        Args:
            did_doc: DID Document resolved
            resolver_metadata: Resolving details
        """
        self.did_document = did_document
        self.metadata = metadata

    def serialize(self) -> dict:
        """Return serialized resolution result."""
        return {
            "did_document": self.did_document.serialize(),
            "metadata": self.metadata.serialize(),
        }


class BaseDIDResolver(ABC):
    """Base Class for DID Resolvers."""

    def __init__(self, type_: ResolverType = None):
        """Initialize BaseDIDResolver.

        Args:
            type_ (Type): Type of resolver, native or non-native
        """
        self.type = type_ or ResolverType.NON_NATIVE

    @abstractmethod
    async def setup(self, context: InjectionContext):
        """Do asynchronous resolver setup."""

    @property
    def native(self):
        """Return if this resolver is native."""
        return self.type == ResolverType.NATIVE

    @property
    def supported_methods(self) -> Sequence[str]:
        """Return supported methods.

        DEPRECATED: Use supported_did_regex instead.
        """
        return []

    @property
    def supported_did_regex(self) -> Pattern:
        """Supported DID regex for matching this resolver to DIDs it can resolve.

        Override this property with a class var or similar to use regex
        matching on DIDs to determine if this resolver supports a given DID.
        """
        raise NotImplementedError(
            "supported_did_regex must be overriden by subclasses of BaseResolver "
            "to use default supports method"
        )

    async def supports(self, profile: Profile, did: str) -> bool:
        """Return if this resolver supports the given DID.

        Override this method to determine if this resolver supports a DID based
        on information other than just a regular expression; i.e. check a value
        in storage, query a resolver connection record, etc.
        """
        try:
            supported_did_regex = self.supported_did_regex
        except NotImplementedError as error:
            if not self.supported_methods:
                raise error
            warnings.warn(
                "BaseResolver.supported_methods is deprecated; "
                "use supported_did_regex instead",
                DeprecationWarning,
            )

            supported_did_regex = re.compile(
                "^did:(?:{}):.*$".format("|".join(self.supported_methods))
            )

        return bool(supported_did_regex.match(did))

    async def resolve(self, profile: Profile, did: Union[str, DID]) -> DIDDocument:
        """Resolve a DID using this resolver."""
        if isinstance(did, DID):
            did = str(did)
        else:
            DID.validate(did)
        if not await self.supports(profile, did):
            raise DIDMethodNotSupported(
                f"{self.__class__.__name__} does not support DID method for: {did}"
            )

<<<<<<< HEAD
        doc_dict = await self._resolve(profile, str(py_did))
        return DIDDocument.deserialize(
            doc_dict,
=======
        did_document = await self._resolve(profile, did)
        result = DIDDocument.deserialize(
            did_document,
>>>>>>> 62d28e1a
            options={
                doc_insert_missing_ids,
                doc_allow_public_key,
                vm_allow_controller_list,
                vm_allow_missing_controller,
                vm_allow_type_list,
            },
        )

    @abstractmethod
    async def _resolve(self, profile: Profile, did: str) -> dict:
        """Resolve a DID using this resolver."""<|MERGE_RESOLUTION|>--- conflicted
+++ resolved
@@ -1,14 +1,10 @@
 """Base Class for DID Resolvers."""
 
-import re
-import warnings
 from abc import ABC, abstractmethod
 from enum import Enum
-<<<<<<< HEAD
-from typing import NamedTuple, Sequence, Union
-=======
-from typing import Pattern, Sequence, Union
->>>>>>> 62d28e1a
+import re
+from typing import NamedTuple, Pattern, Sequence, Union
+import warnings
 
 from pydid import DID, DIDDocument
 from pydid.options import (
@@ -18,6 +14,7 @@
     vm_allow_missing_controller,
     vm_allow_type_list,
 )
+
 from ..config.injection_context import InjectionContext
 from ..core.error import BaseError
 from ..core.profile import Profile
@@ -151,15 +148,9 @@
                 f"{self.__class__.__name__} does not support DID method for: {did}"
             )
 
-<<<<<<< HEAD
-        doc_dict = await self._resolve(profile, str(py_did))
+        doc_dict = await self._resolve(profile, did)
         return DIDDocument.deserialize(
             doc_dict,
-=======
-        did_document = await self._resolve(profile, did)
-        result = DIDDocument.deserialize(
-            did_document,
->>>>>>> 62d28e1a
             options={
                 doc_insert_missing_ids,
                 doc_allow_public_key,
