"""
Base classes for Models and Schemas
"""

from abc import ABC
import json
from typing import Union

from marshmallow import Schema, post_dump, pre_load, post_load

from ..classloader import ClassLoader


def resolve_class(the_cls, relative_cls: type = None):
    resolved = None
    if isinstance(the_cls, type):
        resolved = the_cls
    elif isinstance(the_cls, str):
        default_module = relative_cls and relative_cls.__module__
        resolved = ClassLoader.load_class(the_cls, default_module)
    if not isinstance(resolved, type):
        raise ImportError("Class could not be loaded: {}".format(the_cls))
    return resolved


def resolve_meta_property(obj, prop_name: str, defval=None):
    cls = obj.__class__
    found = defval
    while cls:
        Meta = getattr(cls, "Meta", None)
        if Meta and hasattr(Meta, prop_name):
            found = getattr(Meta, prop_name)
            break
        cls = cls.__bases__[0]
        if cls is object:
            break
    return found


class BaseModel(ABC):
    class Meta:
        schema_class = None

    def __init__(self):
        if not self.Meta.schema_class:
            raise TypeError(
                "Can't instantiate abstract class {} with no schema_class".format(
                    self.__class__.__name__
                )
            )

    @classmethod
    def _get_schema_class(cls):
        return resolve_class(cls.Meta.schema_class, cls)

    @property
    def Schema(self) -> type:
        """Accessor for the model's schema class"""
        return self._get_schema_class()

    @classmethod
    def deserialize(cls, obj):
        """Convert from JSON representation to a model instance."""
        schema = cls._get_schema_class()()
        return schema.loads(obj) if isinstance(obj, str) else schema.load(obj)

<<<<<<< HEAD
    def serialize(self, as_string=False):
        """Create a JSON representation of the model instance."""
=======
    def serialize(self, as_string=False) -> dict:
        """
        Create a JSON-compatible dict representation of the model instance
        """
>>>>>>> f0f446e3
        schema = self.Schema()
        return schema.dumps(self) if as_string else schema.dump(self)

    @classmethod
    def from_json(cls, json_repr: Union[str, bytes]):
        """
        Parse a JSON string into a model instance
        """
        parsed = json.loads(json_repr)
        return cls.deserialize(parsed)
    
    def to_json(self) -> str:
        """
        Create a JSON representation of the model instance
        """
        return json.dumps(self.serialize())

    def __repr__(self) -> str:
        items = ("{}={}".format(k, repr(v)) for k, v in self.__dict__.items())
        return "<{}({})>".format(self.__class__.__name__, ", ".join(items))


class BaseModelSchema(Schema):
    class Meta:
        model_class = None
        skip_values = [None]
        ordered = True

    def __init__(self, *args, **kwargs):
        super(BaseModelSchema, self).__init__(*args, **kwargs)
        if not self.Meta.model_class:
            raise TypeError(
                "Can't instantiate abstract class {} with no model_class".format(
                    self.__class__.__name__
                )
            )

    @classmethod
    def _get_model_class(cls):
        return resolve_class(cls.Meta.model_class, cls)

    @property
    def Model(self) -> type:
        """Accessor for the schema's model class"""
        return self._get_model_class()

    @pre_load
    def skip_dump_only(self, data):
        # not sure why this is necessary, seems like a bug
        to_remove = {
            field_obj.data_key or field_name
            for field_name, field_obj in self.fields.items()
            if field_obj.dump_only
        }
        for field_name in to_remove:
            if field_name in data:
                del data[field_name]
        return data

    @post_load
    def make_model(self, data: dict):
        return self.Model(**data)

    @post_dump
    def remove_skipped_values(self, data):
        skip_vals = resolve_meta_property(self, "skip_values", [])
        return {key: value for key, value in data.items() if value not in skip_vals}<|MERGE_RESOLUTION|>--- conflicted
+++ resolved
@@ -64,15 +64,10 @@
         schema = cls._get_schema_class()()
         return schema.loads(obj) if isinstance(obj, str) else schema.load(obj)
 
-<<<<<<< HEAD
-    def serialize(self, as_string=False):
-        """Create a JSON representation of the model instance."""
-=======
     def serialize(self, as_string=False) -> dict:
         """
         Create a JSON-compatible dict representation of the model instance
         """
->>>>>>> f0f446e3
         schema = self.Schema()
         return schema.dumps(self) if as_string else schema.dump(self)
 
@@ -83,7 +78,7 @@
         """
         parsed = json.loads(json_repr)
         return cls.deserialize(parsed)
-    
+
     def to_json(self) -> str:
         """
         Create a JSON representation of the model instance
